--- conflicted
+++ resolved
@@ -110,16 +110,10 @@
      */
     protected function logError(MessageLogged $event)
     {
-<<<<<<< HEAD
 
-        $log_message =  'LOG_LEVEL: ' . $event->level . ' | LOG_MESSAGE: ' . $event->message;
-
-=======
         // Get the log alarm message
         $log_message = $this->getLogAlarmMessage($event);
-        
-        // Generate a unique cache key based on the log message
->>>>>>> 3d088316
+      
         $log_alarm_cache_key_enc = md5($log_message);
 
         // Retrieve the current error logs from the cache or initialize an empty array if no logs exist
